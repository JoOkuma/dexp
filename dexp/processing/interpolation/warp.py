--- conflicted
+++ resolved
@@ -8,11 +8,8 @@
 def warp(backend: Backend,
          image,
          vector_field,
-<<<<<<< HEAD
-=======
          vector_field_zoom: float = 2,
          vector_field_zoom_order: int = 2,
->>>>>>> b5631c84
          internal_dtype=None):
     """
     Applies a warp transform (piece wise linear or constant) to an image based on a vector field.
@@ -32,11 +29,7 @@
     xp = backend.get_xp_module()
     sp = backend.get_sp_module()
 
-<<<<<<< HEAD
-    if image.ndim + 1 == vector_field.ndim:
-=======
     if not ( image.ndim+1 == vector_field.ndim or (image.ndim == 1 and vector_field.ndim == 1) ):
->>>>>>> b5631c84
         raise ValueError("Vector field must have one additional dimension")
 
     if internal_dtype is None:
@@ -62,17 +55,11 @@
         if image.ndim == 1:
             from dexp.processing.interpolation._cupy.warp_1d import _warp_1d_cupy
             result = _warp_1d_cupy(*params)
-<<<<<<< HEAD
-        elif image.ndim == 2:
-            result = _warp_2d_cupy(*params)
-        elif image.ndim == 3:
-=======
         if image.ndim == 2:
             from dexp.processing.interpolation._cupy.warp_2d import _warp_2d_cupy
             result = _warp_2d_cupy(*params)
         if image.ndim == 3:
             from dexp.processing.interpolation._cupy.warp_3d import _warp_3d_cupy
->>>>>>> b5631c84
             result = _warp_3d_cupy(*params)
         else:
             raise NotImplemented("Warping for ndim>3 not implemented.")
