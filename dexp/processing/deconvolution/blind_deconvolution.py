--- conflicted
+++ resolved
@@ -2,10 +2,6 @@
 
 import numpy as np
 from numpy.typing import ArrayLike
-<<<<<<< HEAD
-
-=======
->>>>>>> 9a6fbd82
 from scipy.optimize import minimize
 from toolz import curry
 
