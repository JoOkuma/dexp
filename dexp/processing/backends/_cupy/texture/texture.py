from typing import Tuple

import cupy
import numpy


def create_cuda_texture(array,
<<<<<<< HEAD
                        shape: Tuple[int, ...] = None,
=======
                        texture_shape: Tuple[int, ...]=None,
>>>>>>> b5631c84
                        num_channels: int = 1,
                        normalised_values: bool = False,
                        normalised_coords: bool = False,
                        sampling_mode: str = 'linear',
                        address_mode: str = 'clamp',
                        dtype=None):
<<<<<<< HEAD
    if not 1 <= len(shape) <= 3:
        raise ValueError(f"Invalid number of dimensions ({len(shape)}), must be 1, 2 or 3 (shape={shape}) ")

    if not 1 <= num_channels <= 4:
        raise ValueError(f"Invalid number of channels ({num_channels}), must be 1, 2., 3 or 4")

    if dtype is None:
        dtype = array.dtype
=======

    if texture_shape is None:
        if num_channels > 1:
            texture_shape = array.shape[0:-1]
        else:
            texture_shape = array.shape

    if dtype is None:
        dtype=array.dtype

    if not (1 <= len(texture_shape) <= 3):
        raise ValueError(f"Invalid number of dimensions ({len(texture_shape)}), must be 1, 2 or 3 (shape={texture_shape}) ")

    if not (num_channels == 1 or num_channels == 2 or num_channels == 4):
        raise ValueError(f"Invalid number of channels ({num_channels}), must be 1, 2., 3 or 4")

    if array.size != numpy.prod(texture_shape)*num_channels:
        raise ValueError(f"Texture shape {texture_shape}, num of channels ({num_channels}), and array size ({array.size}) are mismatched!")
>>>>>>> b5631c84

    dtype = numpy.dtype(dtype)

    if array.dtype != dtype:
        array = array.astype(dtype, copy=False)

    nbits = 8 * dtype.itemsize
    channels = (nbits,) * num_channels + (0,) * (4 - num_channels)
    if 'f' in dtype.kind:
        channel_type = cupy.cuda.runtime.cudaChannelFormatKindFloat
    elif 'i' in dtype.kind:
        channel_type = cupy.cuda.runtime.cudaChannelFormatKindSigned
    elif 'u' in dtype.kind:
        channel_type = cupy.cuda.runtime.cudaChannelFormatKindUnsigned
    else:
        raise ValueError(f"Dtype '{address_mode}' is not supported")

    format_descriptor = cupy.cuda.texture.ChannelFormatDescriptor(*channels, channel_type)

<<<<<<< HEAD
    cuda_array = cupy.cuda.texture.CUDAarray(format_descriptor, *shape)
    ressource_descriptor = cupy.cuda.texture.ResourceDescriptor(cupy.cuda.runtime.cudaResourceTypeArray, cuArr=cuda_array)
=======
    cuda_array = cupy.cuda.texture.CUDAarray(format_descriptor, *(texture_shape[::-1]))
    ressource_descriptor  = cupy.cuda.texture.ResourceDescriptor(cupy.cuda.runtime.cudaResourceTypeArray, cuArr=cuda_array)
>>>>>>> b5631c84

    if address_mode == 'clamp':
        address_mode = cupy.cuda.runtime.cudaAddressModeClamp
    elif address_mode == 'border':
        address_mode = cupy.cuda.runtime.cudaAddressModeBorder
    elif address_mode == 'wrap':
        address_mode = cupy.cuda.runtime.cudaAddressModeWrap
    elif address_mode == 'mirror':
        address_mode = cupy.cuda.runtime.cudaAddressModeMirror
    else:
        raise ValueError(f"Address mode '{address_mode}' is not supported")

    address_mode = (address_mode,) * len(texture_shape)

    if sampling_mode == 'nearest':
        filter_mode = cupy.cuda.runtime.cudaFilterModePoint
    elif sampling_mode == 'linear':
        filter_mode = cupy.cuda.runtime.cudaFilterModeLinear
    else:
        raise ValueError(f"Sampling mode '{sampling_mode}' is not supported")

    if normalised_values:
        read_mode = cupy.cuda.runtime.cudaReadModeNormalizedFloat
    else:
        read_mode = cupy.cuda.runtime.cudaReadModeElementType

    texture_descriptor = cupy.cuda.texture.TextureDescriptor(addressModes=address_mode,
                                                             filterMode=filter_mode,
                                                             readMode=read_mode,
                                                             sRGB=None,
                                                             borderColors=None,
                                                             normalizedCoords=normalised_coords,
                                                             maxAnisotropy=None)

    texture_object = cupy.cuda.texture.TextureObject(ressource_descriptor,
                                                     texture_descriptor)

    # 'copy_from' from CUDAArray requires that the num of channels be multiplied to the last axis of the array (see cupy docs!)
    if num_channels > 1:
        array_shape_for_copy = texture_shape[:-1]+(texture_shape[-1]*num_channels,)
    else:
        array_shape_for_copy = texture_shape
    array = cupy.reshape(array, newshape=array_shape_for_copy)
    cuda_array.copy_from(array)

    return texture_object<|MERGE_RESOLUTION|>--- conflicted
+++ resolved
@@ -5,27 +5,14 @@
 
 
 def create_cuda_texture(array,
-<<<<<<< HEAD
                         shape: Tuple[int, ...] = None,
-=======
                         texture_shape: Tuple[int, ...]=None,
->>>>>>> b5631c84
                         num_channels: int = 1,
                         normalised_values: bool = False,
                         normalised_coords: bool = False,
                         sampling_mode: str = 'linear',
                         address_mode: str = 'clamp',
                         dtype=None):
-<<<<<<< HEAD
-    if not 1 <= len(shape) <= 3:
-        raise ValueError(f"Invalid number of dimensions ({len(shape)}), must be 1, 2 or 3 (shape={shape}) ")
-
-    if not 1 <= num_channels <= 4:
-        raise ValueError(f"Invalid number of channels ({num_channels}), must be 1, 2., 3 or 4")
-
-    if dtype is None:
-        dtype = array.dtype
-=======
 
     if texture_shape is None:
         if num_channels > 1:
@@ -44,7 +31,7 @@
 
     if array.size != numpy.prod(texture_shape)*num_channels:
         raise ValueError(f"Texture shape {texture_shape}, num of channels ({num_channels}), and array size ({array.size}) are mismatched!")
->>>>>>> b5631c84
+
 
     dtype = numpy.dtype(dtype)
 
@@ -64,13 +51,8 @@
 
     format_descriptor = cupy.cuda.texture.ChannelFormatDescriptor(*channels, channel_type)
 
-<<<<<<< HEAD
-    cuda_array = cupy.cuda.texture.CUDAarray(format_descriptor, *shape)
-    ressource_descriptor = cupy.cuda.texture.ResourceDescriptor(cupy.cuda.runtime.cudaResourceTypeArray, cuArr=cuda_array)
-=======
     cuda_array = cupy.cuda.texture.CUDAarray(format_descriptor, *(texture_shape[::-1]))
     ressource_descriptor  = cupy.cuda.texture.ResourceDescriptor(cupy.cuda.runtime.cudaResourceTypeArray, cuArr=cuda_array)
->>>>>>> b5631c84
 
     if address_mode == 'clamp':
         address_mode = cupy.cuda.runtime.cudaAddressModeClamp
