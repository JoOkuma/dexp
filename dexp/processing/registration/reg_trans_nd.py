--- conflicted
+++ resolved
@@ -127,10 +127,6 @@
     #
     #     def _c(array):
     #         return Backend.to_numpy(array)
-<<<<<<< HEAD
-    #
-=======
->>>>>>> 12dfeeb9
     #     viewer = Viewer()
     #     viewer.add_image(_c(image_a), name='image_a')
     #     viewer.add_image(_c(image_b), name='image_b')
