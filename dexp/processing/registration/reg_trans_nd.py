--- conflicted
+++ resolved
@@ -111,8 +111,7 @@
     shift = list(signed_rough_shift + signed_com_shift)
 
     # print(f"shift = {shift}")
-<<<<<<< HEAD
-=======
+
     # from napari import gui_qt, Viewer
     # with gui_qt():
     #     def _c(array):
@@ -127,7 +126,6 @@
 
     #if log:
 
->>>>>>> b5631c84
 
     return TranslationRegistrationModel(shift_vector=shift, error=0)
 
