--- conflicted
+++ resolved
@@ -6,10 +6,7 @@
 from dexp.processing.registration.model.warp_registration_model import WarpRegistrationModel
 from dexp.processing.registration.reg_warp_nd import register_warp_nd
 
-<<<<<<< HEAD
 
-=======
->>>>>>> 12dfeeb9
 @section("register_warp_multiscale_nd")
 def register_warp_multiscale_nd(image_a,
                                 image_b,
@@ -56,10 +53,8 @@
     confidence = None
 
     with asection(f"Starting multi-scale registration with num_iterations={num_iterations}"):
-<<<<<<< HEAD
         aprint(f"Confidence threshold: {confidence_threshold}, max residual shif: {max_residual_shift}")
-=======
->>>>>>> 12dfeeb9
+
         for i in range(num_iterations):
 
             # Clear memory allocation cache:
@@ -81,19 +76,13 @@
                 model = register_warp_nd(image_a, image, chunks=chunks, margins=margins, **kwargs)
                 aprint(f"mean confidence: {model.mean_confidence()}")
                 aprint(f"median shift magnitude: {model.median_shift_magnitude()}")
-<<<<<<< HEAD
-
                 eff_max_shift = max_residual_shift if (i > 0 and max_residual_shift is not None) else None
                 model.clean(mode='median', confidence_threshold=confidence_threshold,
                             max_shift=eff_max_shift)
-=======
-                model.clean(confidence_threshold=confidence_threshold)
->>>>>>> 12dfeeb9
 
                 model_vector_field = Backend.to_backend(model.vector_field)
                 model_confidence = Backend.to_backend(model.confidence)
 
-<<<<<<< HEAD
             # if True:
             #     scale_factors = tuple(ims / mcs for ims, mcs in zip(image.shape, model_confidence.shape))
             #     aprint(f"scale_factors: {scale_factors}")
@@ -112,8 +101,6 @@
             #         viewer.add_image(_c(image), name='image', colormap='bop blue', blending='additive')
             #         viewer.add_image(_c(_scaled_model_confidence_n), name='_scaled_model_confidence_n', colormap='viridis', blending='additive', opacity=0.3)
 
-=======
->>>>>>> 12dfeeb9
             if vector_field is None:
                 splits = tuple(s // max(min_chunk, -(-s // (2 ** (num_iterations - 1)))) for s in image_a.shape)
                 aprint(f"final resolution = {splits}")
