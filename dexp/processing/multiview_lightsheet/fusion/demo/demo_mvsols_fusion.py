# You need to point to a tiff file with 4 views as first dim,
# as produced for example by: dexp tiff -w -s [128:129] dataset.zarr -o /home/royer/Desktop/test_data/test_data.tiff
from arbol import asection, aprint

from dexp.datasets.zarr_dataset import ZDataset
from dexp.processing.backends.backend import Backend
from dexp.processing.backends.cupy_backend import CupyBackend
from dexp.processing.backends.numpy_backend import NumpyBackend
from dexp.processing.multiview_lightsheet.fusion.mvsols import msols_fuse_1C2L

<<<<<<< HEAD
# dataset_path = '/mnt/raid0/pisces_datasets/data2_fish_TL100_range1300um_step0.31_6um_20ms_dualv_300tp_2_first10tp.zarr'
dataset_path = '/mnt/raid0/dexp_datasets/tail/raw.zarr'

=======
#dataset_path = '/mnt/raid0/pisces_datasets/data2_fish_TL100_range1300um_step0.31_6um_20ms_dualv_300tp_2_first10tp.zarr'
dataset_path = '/mnt/raid0/dexp_datasets/tail/raw.zarr'
>>>>>>> 12dfeeb9

def demo_mvsols_resample_numpy():
    with NumpyBackend():
        _mvsols_resample()


def demo_mvsols_resample_cupy():
    try:
        with CupyBackend():
            _mvsols_resample()
    except ModuleNotFoundError:
        print("Cupy module not found! demo ignored")


def _mvsols_resample():
    xp = Backend.get_xp_module()

    with asection(f"Load"):
        zdataset = ZDataset(path=dataset_path, mode='r')

        aprint(zdataset.channels())

        C0L0 = zdataset.get_stack('v0c0', 0)
        C0L1 = zdataset.get_stack('v1c0', 0)

        aprint(f"C0L0 shape={C0L0.shape}, dtype={C0L0.dtype}")
        aprint(f"C0L1 shape={C0L1.shape}, dtype={C0L1.dtype}")

        metadata = zdataset.get_metadata()
        aprint(metadata)

    with asection(f"Fuse"):
        angle = metadata['angle']
        channel = metadata['channel']
        dz = metadata['dz']
        res = metadata['res']

        C0Lx, _ = msols_fuse_1C2L(C0L0, C0L1,
                                  zero_level=0,
                                  angle=angle,
                                  dx=res,
                                  dz=dz,
<<<<<<< HEAD
                                  equalise=True,
                                  fusion_bias_strength=0,
                                  registration_confidence_threshold=0.6,
                                  registration_max_residual_shift=64,
                                  z_pad=8,
                                  z_apodise=96)
=======
                                  equalise=False,
                                  fusion_bias_strength=0)
>>>>>>> 12dfeeb9

    from napari import Viewer, gui_qt
    with gui_qt():
        def _c(array):
            return Backend.to_numpy(array)

        viewer = Viewer()
        # viewer.add_image(_c(C0L0), name='C0L0', colormap='bop blue', blending='additive')
        # viewer.add_image(_c(C0L1), name='C0L1', colormap='bop orange', blending='additive')
        viewer.add_image(_c(C0Lx), name='C0Lx', colormap='bop blue', blending='additive')


if __name__ == "__main__":
    # demo_simview_fuse_numpy()
    demo_mvsols_resample_cupy()<|MERGE_RESOLUTION|>--- conflicted
+++ resolved
@@ -1,6 +1,7 @@
 # You need to point to a tiff file with 4 views as first dim,
 # as produced for example by: dexp tiff -w -s [128:129] dataset.zarr -o /home/royer/Desktop/test_data/test_data.tiff
 from arbol import asection, aprint
+from napari import Viewer
 
 from dexp.datasets.zarr_dataset import ZDataset
 from dexp.processing.backends.backend import Backend
@@ -8,14 +9,9 @@
 from dexp.processing.backends.numpy_backend import NumpyBackend
 from dexp.processing.multiview_lightsheet.fusion.mvsols import msols_fuse_1C2L
 
-<<<<<<< HEAD
 # dataset_path = '/mnt/raid0/pisces_datasets/data2_fish_TL100_range1300um_step0.31_6um_20ms_dualv_300tp_2_first10tp.zarr'
 dataset_path = '/mnt/raid0/dexp_datasets/tail/raw.zarr'
 
-=======
-#dataset_path = '/mnt/raid0/pisces_datasets/data2_fish_TL100_range1300um_step0.31_6um_20ms_dualv_300tp_2_first10tp.zarr'
-dataset_path = '/mnt/raid0/dexp_datasets/tail/raw.zarr'
->>>>>>> 12dfeeb9
 
 def demo_mvsols_resample_numpy():
     with NumpyBackend():
@@ -58,19 +54,14 @@
                                   angle=angle,
                                   dx=res,
                                   dz=dz,
-<<<<<<< HEAD
                                   equalise=True,
                                   fusion_bias_strength=0,
                                   registration_confidence_threshold=0.6,
                                   registration_max_residual_shift=64,
                                   z_pad=8,
                                   z_apodise=96)
-=======
-                                  equalise=False,
-                                  fusion_bias_strength=0)
->>>>>>> 12dfeeb9
 
-    from napari import Viewer, gui_qt
+    from napari import gui_qt
     with gui_qt():
         def _c(array):
             return Backend.to_numpy(array)
