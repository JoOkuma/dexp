<<<<<<< HEAD
from arbol.arbol import aprint, asection
=======
from arbol.arbol import aprint
>>>>>>> 12dfeeb9
from joblib import Parallel, delayed

from dexp.processing.backends.backend import Backend
from dexp.processing.backends.cupy_backend import CupyBackend
from dexp.processing.multiview_lightsheet.fusion.mvsols import msols_fuse_1C2L
from dexp.processing.multiview_lightsheet.fusion.simview import simview_fuse_2C2L
from dexp.processing.registration.model.model_factory import from_json


def dataset_fuse(dataset,
                 output_path,
                 channels,
                 slicing,
                 store,
                 compression,
                 compression_level,
                 overwrite,
                 microscope,
                 equalise,
                 zero_level,
                 fusion,
                 fusion_bias_strength,
                 dehaze_size,
                 dark_denoise_threshold,
                 load_shifts,
                 workers,
                 workersbackend,
                 devices,
                 check):
    if microscope == 'simview':
        if channels is None:
            channels = ('C0L0', 'C0L1', 'C1L0', 'C1L1')
    elif microscope == 'mvsols':
        if channels is None:
            channels = ('C0L0', 'C0L1')

    views = tuple(dataset.get_array(channel, per_z_slice=False, wrap_with_dask=True) for channel in channels)

    if slicing is not None:
        aprint(f"Slicing with: {slicing}")
        views = tuple(view[slicing] for view in views)

    # shape and dtype of views to fuse:
    shape = views[0].shape
    dtype = views[0].dtype

    # We allocate last minute once we know the shape...
    from dexp.datasets.zarr_dataset import ZDataset
    mode = 'w' + ('' if overwrite else '-')
    dest_dataset = ZDataset(output_path, mode, store)

    registration_models_file = open("registration_models.txt", "r" if load_shifts else 'w')
    if load_shifts:
        aprint(f"Loading registration shifts from existing file! ({registration_models_file.name})")

    def process(tp, device):
<<<<<<< HEAD
        with CupyBackend(device):

            with asection(f"Loading channels {channels} for time point {tp}"):
                views_tp = tuple(view[tp].compute() for view in views)

            model = None
            if load_shifts:
                try:
                    line = registration_models_file.readline().strip()
                    model = from_json(line)
                    aprint(f"loaded model: {line} ")
                except ValueError:
                    aprint(f"Cannot read model from line: {line}, most likely we have reached the end of the shifts file, have the channels a different number of time points?")
=======
        aprint(f"Writing time point: {tp} ")

        views_tp = tuple(view[tp].compute() for view in views)

        model = None
        if load_shifts:
            try:
                line = registration_models_file.readline().strip()
                model = from_json(line)
                aprint(f"loaded model: {line} ")
            except ValueError:
                aprint(f"Cannot read model from line: {line}, most likely we have reached the end of the shifts file, have the channels a different number of time points?")

        aprint(f'Fusing...')
>>>>>>> 12dfeeb9

            if microscope == 'simview':
                array, model = simview_fuse_2C2L(*views_tp,
                                                 registration_model=model,
                                                 equalise=equalise,
                                                 zero_level=zero_level,
                                                 fusion=fusion,
                                                 fusion_bias_exponent=2 if fusion_bias_strength > 0 else 1,
                                                 fusion_bias_strength=fusion_bias_strength,
                                                 dehaze_size=dehaze_size,
                                                 dark_denoise_threshold=dark_denoise_threshold)
            elif microscope == 'mvsols':
                metadata = dataset.get_metadata()
                angle = metadata['angle']
                channel = metadata['channel']
                dz = metadata['dz']
                res = metadata['res']

                array, model = msols_fuse_1C2L(*views_tp,
                                               equalise=equalise,
                                               zero_level=0,
                                               angle=angle,
                                               dx=res,
                                               dz=dz)

            array = Backend.to_numpy(array, dtype=dtype, force_copy=False)

            if not load_shifts:
                json_text = model.to_json()
                registration_models_file.write(json_text + '\n')

        aprint(f'Writing array of dtype: {array.dtype}')
        if 'fused' not in dest_dataset.channels():
            dest_dataset.add_channel('fused',
                                     shape=(shape[0],) + array.shape,
                                     dtype=dtype,
                                     codec=compression,
                                     clevel=compression_level)

        with asection(f"Saving fused image"):
            dest_dataset.get_array('fused')[tp] = array

    if workers == -1:
        workers = len(devices)

    aprint(f"workers={workers}")

    if workers > 1:
        Parallel(n_jobs=workers, backend=workersbackend)(delayed(process)(tp, devices[tp % len(devices)]) for tp in range(0, shape[0]))
    else:
        for tp in range(0, shape[0]):
            process(tp, devices[0])

    registration_models_file.close()

    aprint(dest_dataset.info())
    if check:
        dest_dataset.check_integrity()
    dest_dataset.close()<|MERGE_RESOLUTION|>--- conflicted
+++ resolved
@@ -1,8 +1,5 @@
-<<<<<<< HEAD
-from arbol.arbol import aprint, asection
-=======
 from arbol.arbol import aprint
->>>>>>> 12dfeeb9
+from arbol.arbol import asection
 from joblib import Parallel, delayed
 
 from dexp.processing.backends.backend import Backend
@@ -59,7 +56,7 @@
         aprint(f"Loading registration shifts from existing file! ({registration_models_file.name})")
 
     def process(tp, device):
-<<<<<<< HEAD
+
         with CupyBackend(device):
 
             with asection(f"Loading channels {channels} for time point {tp}"):
@@ -73,22 +70,6 @@
                     aprint(f"loaded model: {line} ")
                 except ValueError:
                     aprint(f"Cannot read model from line: {line}, most likely we have reached the end of the shifts file, have the channels a different number of time points?")
-=======
-        aprint(f"Writing time point: {tp} ")
-
-        views_tp = tuple(view[tp].compute() for view in views)
-
-        model = None
-        if load_shifts:
-            try:
-                line = registration_models_file.readline().strip()
-                model = from_json(line)
-                aprint(f"loaded model: {line} ")
-            except ValueError:
-                aprint(f"Cannot read model from line: {line}, most likely we have reached the end of the shifts file, have the channels a different number of time points?")
-
-        aprint(f'Fusing...')
->>>>>>> 12dfeeb9
 
             if microscope == 'simview':
                 array, model = simview_fuse_2C2L(*views_tp,
