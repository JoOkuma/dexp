import os

from arbol.arbol import aprint, asection


def dataset_copy(dataset,
                 path,
                 channels,
                 slicing,
                 store,
                 compression,
                 compression_level,
                 overwrite,
                 project,
                 workers,
                 workersbackend,
                 check):
    from dexp.datasets.zarr_dataset import ZDataset
    mode = 'w' + ('' if overwrite else '-')
    dest_dataset = ZDataset(path, mode, store)

    for channel in dataset._selected_channels(channels):

        with asection(f"Copying channel {channel}:"):
            array = dataset.get_array(channel, per_z_slice=False, wrap_with_dask=True)

<<<<<<< HEAD
            if slicing is not None:
                array = array[slicing]
=======
        if project:
            shape = array.shape[0:project] + array.shape[project + 1:]
            dim = len(shape)
            chunks = (1,) + (None,) * (dim - 1)
            aprint(f"projecting along axis {project} to shape: {shape} and chunks: {chunks}")
>>>>>>> 12dfeeb9

            if project:
                shape = array.shape[0:project] + array.shape[project + 1:]
                dim = len(shape)
                chunks = (1,) + (None,) * (dim - 1)
                aprint(f"projecting along axis {project} to shape: {shape} and chunks: {chunks}")

            else:
                shape = array.shape
                dim = len(shape)
                if dim == 3:
                    chunks = dataset._default_chunks[1:]
                elif dim == 4:
                    chunks = dataset._default_chunks

<<<<<<< HEAD
            dest_array = dest_dataset.add_channel(name=channel,
                                                  shape=shape,
                                                  dtype=array.dtype,
                                                  chunks=chunks,
                                                  codec=compression,
                                                  clevel=compression_level)

            def process(tp):
                try:
                    aprint(f"Processing time point: {tp} ...")
=======
        def process(tp):
            try:
                with asection(f"Starting to process time point: {tp} ..."):
>>>>>>> 12dfeeb9
                    tp_array = array[tp].compute()
                    if project:
                        # project is the axis for projection, but here we are not considering the T dimension anymore...
                        axis = project - 1
                        tp_array = tp_array.max(axis=axis)

                    dest_array[tp] = tp_array
<<<<<<< HEAD
                except Exception as error:
                    aprint(error)
                    aprint(f"Error occurred while copying time point {tp} !")
=======
            except Exception as error:
                aprint(error)
                aprint(f"Error occurred while copying time point {tp} !")
>>>>>>> 12dfeeb9

            from joblib import Parallel, delayed

            if workers is None:
                workers = os.cpu_count() // 2

<<<<<<< HEAD
            aprint(f"Number of workers: {workers}")
            Parallel(n_jobs=workers, backend=workersbackend)(delayed(process)(tp) for tp in range(0, shape[0]))
=======
        aprint(f"Number of workers: {workers}")
        Parallel(n_jobs=workers)(delayed(process)(tp) for tp in range(0, shape[0]))
>>>>>>> 12dfeeb9

    aprint(dest_dataset.info())
    if check:
        dest_dataset.check_integrity()
    dest_dataset.close()<|MERGE_RESOLUTION|>--- conflicted
+++ resolved
@@ -24,16 +24,8 @@
         with asection(f"Copying channel {channel}:"):
             array = dataset.get_array(channel, per_z_slice=False, wrap_with_dask=True)
 
-<<<<<<< HEAD
             if slicing is not None:
                 array = array[slicing]
-=======
-        if project:
-            shape = array.shape[0:project] + array.shape[project + 1:]
-            dim = len(shape)
-            chunks = (1,) + (None,) * (dim - 1)
-            aprint(f"projecting along axis {project} to shape: {shape} and chunks: {chunks}")
->>>>>>> 12dfeeb9
 
             if project:
                 shape = array.shape[0:project] + array.shape[project + 1:]
@@ -49,7 +41,6 @@
                 elif dim == 4:
                     chunks = dataset._default_chunks
 
-<<<<<<< HEAD
             dest_array = dest_dataset.add_channel(name=channel,
                                                   shape=shape,
                                                   dtype=array.dtype,
@@ -60,11 +51,7 @@
             def process(tp):
                 try:
                     aprint(f"Processing time point: {tp} ...")
-=======
-        def process(tp):
-            try:
-                with asection(f"Starting to process time point: {tp} ..."):
->>>>>>> 12dfeeb9
+
                     tp_array = array[tp].compute()
                     if project:
                         # project is the axis for projection, but here we are not considering the T dimension anymore...
@@ -72,28 +59,17 @@
                         tp_array = tp_array.max(axis=axis)
 
                     dest_array[tp] = tp_array
-<<<<<<< HEAD
                 except Exception as error:
                     aprint(error)
                     aprint(f"Error occurred while copying time point {tp} !")
-=======
-            except Exception as error:
-                aprint(error)
-                aprint(f"Error occurred while copying time point {tp} !")
->>>>>>> 12dfeeb9
 
             from joblib import Parallel, delayed
 
             if workers is None:
                 workers = os.cpu_count() // 2
 
-<<<<<<< HEAD
             aprint(f"Number of workers: {workers}")
             Parallel(n_jobs=workers, backend=workersbackend)(delayed(process)(tp) for tp in range(0, shape[0]))
-=======
-        aprint(f"Number of workers: {workers}")
-        Parallel(n_jobs=workers)(delayed(process)(tp) for tp in range(0, shape[0]))
->>>>>>> 12dfeeb9
 
     aprint(dest_dataset.info())
     if check:
