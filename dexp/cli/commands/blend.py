import os
from os import listdir
from os.path import exists, isfile, join

import click
import imageio
import numpy
<<<<<<< HEAD
from arbol.arbol import asection, aprint
from scipy import special

from dexp.cli.main import _default_workers_backend


=======
from arbol.arbol import asection, aprint, section
from scipy import special

>>>>>>> 12dfeeb9
@click.command()
@click.argument('input_paths', nargs=-1)
@click.option('--output_path', '-o', type=str, default=None, help='Output folder for blended frames.')
@click.option('--blending', '-b', type=str, default='max', help='Blending mode: max, add, addclip, adderf (add stands for addclip).', show_default=True)
@click.option('--overwrite', '-w', is_flag=True, help='to force overwrite of target', show_default=True)  # , help='dataset slice'
@click.option('--workers', '-k', type=int, default=-1, help='Number of worker threads to spawn, set to -1 for maximum number of workers', show_default=True)  #
@click.option('--workersbackend', '-wkb', type=str, default=_default_workers_backend, help='What backend to spawn workers with, can be ‘loky’ (multi-process) or ‘threading’ (multi-thread) ', show_default=True)  #
def blend(input_paths, output_path, blending, overwrite, workers, workersbackend):
    if workers <= 0:
        workers = os.cpu_count() // 2

    if output_path is None:
        basename = '_'.join([os.path.basename(os.path.normpath(p)).replace('frames_', '') for p in input_paths])
        output_path = 'frames_' + basename

    os.makedirs(output_path, exist_ok=True)


    if overwrite or not exists(output_path):

        first_folder = input_paths[0]
        pngfiles = [f for f in listdir(first_folder) if isfile(join(first_folder, f)) and f.endswith('.png')]
        pngfiles.sort()

        from joblib import Parallel, delayed

        def process(pngfile):
            with asection(f'processing file: {pngfile}'):
                blended_image_array = None
                original_dtype = None

                for path in input_paths:

                    aprint(f"Reading file: {pngfile} from path: {path}")
                    try:
                        if isfile(path):
                            image_array = imageio.imread(path)
                        else:
                            image_array = imageio.imread(join(path, pngfile))
                    except FileNotFoundError:
                        aprint(f"WARNING: file {join(path, pngfile)} (or {path}) not found! using blank frame instead!")
                        image_array = numpy.zeros_like(blended_image_array)

                    if blended_image_array is None:
                        original_dtype = image_array.dtype
                        blended_image_array = image_array.astype(numpy.float32)

                    else:
                        if blending == 'max':
                            aprint(f"Blending using max mode.")
                            blended_image_array = numpy.maximum(blended_image_array, image_array)
                        elif blending == 'add' or blending == 'addclip':
                            aprint(f"Blending using add mode (clipped).")
                            blended_image_array = numpy.clip(blended_image_array + image_array, 0, 255)
                        elif blending == 'adderf':
                            aprint(f"Blending using add mode (erf saturation).")
                            blended_image_array = 255 * special.erf(blended_image_array + image_array / 255)

                aprint(f"Writing file: {pngfile} in folder: {output_path}")
                imageio.imwrite(join(output_path, pngfile), blended_image_array.astype(original_dtype))

        with asection(f"Blending  {input_paths}, saving to {output_path}, mode: {blending}"):
<<<<<<< HEAD
            Parallel(n_jobs=workers, backend=workersbackend)(delayed(process)(pngfile) for pngfile in pngfiles)
=======
            Parallel(n_jobs=workers, backend='threading')(delayed(process)(pngfile) for pngfile in pngfiles)
>>>>>>> 12dfeeb9
            aprint(f"Done!")

    else:
        aprint(f"Folder: {output_path} already exists! use -w option to force overwrite...")<|MERGE_RESOLUTION|>--- conflicted
+++ resolved
@@ -5,18 +5,13 @@
 import click
 import imageio
 import numpy
-<<<<<<< HEAD
 from arbol.arbol import asection, aprint
+from joblib import Parallel
 from scipy import special
 
 from dexp.cli.main import _default_workers_backend
 
 
-=======
-from arbol.arbol import asection, aprint, section
-from scipy import special
-
->>>>>>> 12dfeeb9
 @click.command()
 @click.argument('input_paths', nargs=-1)
 @click.option('--output_path', '-o', type=str, default=None, help='Output folder for blended frames.')
@@ -34,14 +29,11 @@
 
     os.makedirs(output_path, exist_ok=True)
 
-
     if overwrite or not exists(output_path):
 
         first_folder = input_paths[0]
         pngfiles = [f for f in listdir(first_folder) if isfile(join(first_folder, f)) and f.endswith('.png')]
         pngfiles.sort()
-
-        from joblib import Parallel, delayed
 
         def process(pngfile):
             with asection(f'processing file: {pngfile}'):
@@ -79,11 +71,7 @@
                 imageio.imwrite(join(output_path, pngfile), blended_image_array.astype(original_dtype))
 
         with asection(f"Blending  {input_paths}, saving to {output_path}, mode: {blending}"):
-<<<<<<< HEAD
             Parallel(n_jobs=workers, backend=workersbackend)(delayed(process)(pngfile) for pngfile in pngfiles)
-=======
-            Parallel(n_jobs=workers, backend='threading')(delayed(process)(pngfile) for pngfile in pngfiles)
->>>>>>> 12dfeeb9
             aprint(f"Done!")
 
     else:
