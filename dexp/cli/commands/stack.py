--- conflicted
+++ resolved
@@ -5,13 +5,11 @@
 import click
 import imageio
 import numpy
-<<<<<<< HEAD
 from arbol.arbol import aprint, asection
-=======
-from arbol.arbol import section, aprint, asection
->>>>>>> 12dfeeb9
+from joblib import Parallel
 
 from dexp.cli.main import _default_workers_backend
+
 
 @click.command()
 @click.argument('input_paths', nargs=-1)
@@ -38,9 +36,6 @@
     pngfiles = [f for f in listdir(first_folder) if isfile(join(first_folder, f)) and f.endswith('.png')]
     pngfiles.sort()
 
-    from joblib import Parallel, delayed
-
-<<<<<<< HEAD
     def process(pngfile):
         stacked_image_array = None
         original_dtype = None
@@ -73,41 +68,4 @@
 
     with asection(f"stacking PNGs: {input_paths}, saving to: {output_path}, orientation: {orientation}"):
         Parallel(n_jobs=workers, backend=workersbackend)(delayed(process)(pngfile) for pngfile in pngfiles)
-        aprint("Done!")
-=======
-
-    def process(pngfile):
-            stacked_image_array = None
-            original_dtype = None
-
-            for path in input_paths:
-                aprint(f"Reading file: {pngfile} from folder: {path}")
-                try:
-                    if isfile(path):
-                        image_array = imageio.imread(path)
-                    else:
-                        image_array = imageio.imread(join(path, pngfile))
-                except FileNotFoundError:
-                    aprint(f"WARNING: file {join(path, pngfile)} (or {path}) not found! using blank frame instead!")
-                    image_array = numpy.zeros_like(stacked_image_array)
-
-                if stacked_image_array is None:
-                    original_dtype = image_array.dtype
-                    stacked_image_array = image_array.astype(numpy.float32)
-
-                else:
-                    if orientation == 'horiz':
-                        aprint(f"Stacks frames horizontally.")
-                        stacked_image_array = numpy.hstack((stacked_image_array, image_array))
-                    elif orientation == 'vert':
-                        aprint(f"Stacks frames vertically.")
-                        stacked_image_array = numpy.vstack((stacked_image_array, image_array))
-
-            aprint(f"Writing file: {pngfile} in folder: {output_path}")
-            imageio.imwrite(join(output_path, pngfile), stacked_image_array.astype(original_dtype))
-
-    with asection(f"stacking PNGs: {input_paths}, saving to: {output_path}, orientation: {orientation}"):
-        Parallel(n_jobs=workers)(delayed(process)(pngfile) for pngfile in pngfiles)
-        aprint("Done!")
-
->>>>>>> 12dfeeb9
+        aprint("Done!")