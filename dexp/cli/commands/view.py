import click
from arbol.arbol import aprint, asection
from zarr.errors import ArrayNotFoundError

from dexp.cli.utils import _parse_channels, _get_dataset_from_path, _parse_slicing
from dexp.datasets.operations.view import dataset_view


@click.command()
@click.argument('input_path')
@click.option('--channels', '-c', default=None, help='list of channels, all channels when ommited.')
@click.option('--slicing', '-s', default=None, help='dataset slice (TZYX), e.g. [0:5] (first five stacks) [:,0:100] (cropping in z).')
@click.option('--aspect', '-a', type=float, default=4, help='sets aspect ratio e.g. 4', show_default=True)
@click.option('--colormap', '-cm', type=str, default='viridis', help='sets colormap, e.g. viridis, gray, magma, plasma, inferno ', show_default=True)
@click.option('--windowsize', '-ws', type=int, default=1536, help='Sets the napari window size. i.e. -ws 400 sets the window to 400x400', show_default=True)
@click.option('--clim', '-cl', type=str, default=None, help='Sets the contrast limits, i.e. -cl 0,1000 sets the contrast limits to [0,1000]', show_default=True)
def view(input_path, channels=None, slicing=None, aspect=None, colormap='viridis', windowsize=1536, clim=None):

    slicing = _parse_slicing(slicing)

    if 'http' in input_path:
        if channels is None:
            aprint("Channel(s) must be specified!")
            return

        if ':' not in input_path.replace("http://", ""):
            input_path = f'{input_path}:8000'

        with asection(f"Viewing remote dataset at: {input_path}, channel(s): {channels}"):
            channels = tuple(channel.strip() for channel in channels.split(','))
            channels = list(set(channels))

            from napari import Viewer, gui_qt

            with gui_qt():
                viewer = Viewer()
                for channel in channels:
                    import dask.array as da
                    if '/' in channel:
                        array = da.from_zarr(f"{input_path}/{channel}")
                    else:
                        array = da.from_zarr(f"{input_path}/{channel}/{channel}")
<<<<<<< HEAD
                    viewer.add_image(array, name=channel, visible=True)
    else:
=======
>>>>>>> 5df84c65

                    if slicing is not None:
                        array = array[slicing]

                    viewer.add_image(array, name=channel, visible=True)

                    try:
                        for axis in range(array.ndim):
                            if '/' in channel:
                                proj_array = da.from_zarr(f"{input_path}/{channel}_max{axis}")
                            else:
                                proj_array = da.from_zarr(f"{input_path}/{channel}/{channel}_max{axis}")
                            viewer.add_image(proj_array, name=f'{channel}_max{axis}', visible=True)

                    except (KeyError, ArrayNotFoundError):
                        aprint("Warning: could not find projections in dataset!")


    else:
        input_dataset = _get_dataset_from_path(input_path)
        channels = _parse_channels(input_dataset, channels)


        with asection(f"Viewing dataset at: {input_path}, channels: {channels}, slicing: {slicing}, aspect:{aspect} "):
            dataset_view(input_dataset,
                         input_path,
                         aspect,
                         channels,
                         clim,
                         colormap,
                         slicing,
                         windowsize)
            input_dataset.close()
            aprint("Done!")<|MERGE_RESOLUTION|>--- conflicted
+++ resolved
@@ -40,11 +40,6 @@
                         array = da.from_zarr(f"{input_path}/{channel}")
                     else:
                         array = da.from_zarr(f"{input_path}/{channel}/{channel}")
-<<<<<<< HEAD
-                    viewer.add_image(array, name=channel, visible=True)
-    else:
-=======
->>>>>>> 5df84c65
 
                     if slicing is not None:
                         array = array[slicing]
