--- conflicted
+++ resolved
@@ -1,124 +1,4 @@
-<<<<<<< HEAD
-## DEXP
-Dataset Exploration Tool
 
-
-DEXP let's you view both ClearControl and Zarr formats, and copy (convert) from ClearControl format
-to Zarr. You can select channels and slice which lets you crop aerbitrarily in time and space.
-You can also query information for both formats. 
-
-DEXP should be run ideally on very fast machines very close to the storage,
-so we need to think about docker images and such...
-
-Long term, features will include more processing options while copying, such as denoising, fusion,
-registration, decopnvolution, etc... 
-This is meant to be _the_ tool for processing our data into beautifull timelapses -- excluding analysis.
-
-Once Napari supports 3D viewing we will also have that...
-
-# Prerequisites:
-
-Install Anaconda:
-https://www.anaconda.com/distribution/
-
-# Installation:
-
-Create conda environment:
-```
-conda create --name dexp python=3.7 
-```
-
-Activate environment:
-```
-conda activate dexp
-```
-
-Install important packages:
-```
-conda install numpy mkl zarr dask click numcodecs
-```
-
-Clone dexp:
-```
-git clone https://github.com/royerlab/dexp.git
-```
-
-Install dexp:
-```
-cd dexp
-pip install -e .
-```
-
-# Usage:
-
-Always make sure that you are in the correct environment:
-```
-source activate dexp
-```
-
-There is currently 3 dexp commands: copy, info and view:
-
-## info:
-```
-Usage: dexp info [OPTIONS] INPUT_PATH
-
-Options:
-  --help  Show this message and exit.
-```
-
-## copy:
-```
-Usage: dexp copy [OPTIONS] INPUT_PATH
-
-Options:
-  -o, --output_path TEXT
-  -c, --channels TEXT     list of channels, all channels when ommited.
-  -s, --slice TEXT        dataset slice (TZYX), e.g. [0:5] (first five stacks)
-                          [:,0:100] (cropping in z)
-  -z, --codec TEXT        compression codec: ‘zstd’, ‘blosclz’, ‘lz4’,
-                          ‘lz4hc’, ‘zlib’ or ‘snappy’
-  -w, --overwrite         to force overwrite of target
-  -p, --project INTEGER   max projection over given axis (0->T, 1->Z, 2->Y,
-                          3->X)
-  --help                  Show this message and exit.
-```
-
-## view:
-```
-Usage: dexp view [OPTIONS] INPUT_PATH
-
-Options:
-  -c, --channels TEXT  list of channels, all channels when ommited.
-  -s, --slice TEXT     dataset slice (TZYX), e.g. [0:5] (first five stacks)
-                       [:,0:100] (cropping in z).
-  --help               Show this message and exit.
-```
-
-
-# Examples:
-
-The folowing examples can be tested on existing datasets:
-
-Gathers info on the dataset '2019-07-03-16-23-15-65-f2va.mch7' with napari: 
-```
-dexp info 2019-07-03-16-23-15-65-f2va.mch7
-```
-
-Copies a z-max-projection for the first 10n timepoints (-s [0:10]) from scope acquisition '2019-07-03-16-23-15-65-f2va.mch7' to Zarr folder '~/Downloads/local.zarr', and overwrites whatever is there (-w). 
-```
-dexp copy -w -p 1 -s '[0:10]' 2019-07-03-16-23-15-65-f2va.mch7 -o ~/Downloads/local.zarr
-```
-
-Views the first 100 times points '2019-07-03-16-23-15-65-f2va.mch7' with napari: 
-```
-dexp view -s '[0:100]' 2019-07-03-16-23-15-65-f2va.mch7
-```
-
-# Technical notes:
-
-- You can pass arguments in any order for bash but not for all shells, i.e. zsh.
-- You can pass string arguments as non string in bash but not in all shells.
-=======
 ## DEXP
 Dataset Exploration Tool
 
@@ -158,7 +38,7 @@
 conda config --add channels conda-forge
 conda config --add channels talley
 conda install numpy mkl zarr dask click numcodecs joblib pyopencl
-pip install tiffile
+pip install tiffile napari
 ```
 
 Clone dexp:
@@ -179,7 +59,7 @@
 source activate dexp
 ```
 
-There is currently 3 dexp commands: copy, info and view:
+There is currently 5 dexp commands: info, copy, fuse, tiff and view:
 
 ## info:
 ```
@@ -204,6 +84,16 @@
   -p, --project INTEGER   max projection over given axis (0->T, 1->Z, 2->Y,
                           3->X)
   --help                  Show this message and exit.
+```
+
+## fuse:
+```
+ TODO
+```
+
+## tiff:
+```
+ TODO
 ```
 
 ## view:
@@ -241,4 +131,3 @@
 
 - You can pass arguments in any order for bash but not for all shells, i.e. zsh.
 - You can pass string arguments as non string in bash but not in all shells.
->>>>>>> c03192e2
